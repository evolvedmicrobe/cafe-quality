namespace PacBio.ConsensusTools

open System.IO

open PacBio.Consensus
open PacBio.IO
open PacBio.FSharp.Utils
open PacBio.FSharp.Utils.ActivePatterns
open PacBio.FSharp.Utils.Logging
open PacBio.FSharp.Utils.SubCommands
open PacBio.Utils
open ManyConsole

type CircularConsensus() as this =
    inherit ConsensusSubCommand ("CircularConsensus", "Generate consensus sequences from single molecules")

    let outputPath = ref "."
    let fofn = ref ""
    let barcodesPath = ref ""
    let minFullPasses = ref 1
    let minPredictedAccuracy = ref 90.0f
    let zmwStart = ref 0
    let zmwCount = ref 0
    let minLength = ref 1
    let maxLength = ref System.Int32.MaxValue
    let doDirectional = ref false
    let doOutputCsv = ref false
    let snrCut = ref SnrCut.PassAll

    do
        this.optA "o|output=" outputPath "Directory to write results files. Will be created if it doesn't exist."
        this.optA "fofn=" fofn "File of filenames containing bas.h5 files to use."
        this.optA "b|barcodes=" barcodesPath "Barcode .fofn or bc.h5 file. FASTA and FASTQ files will be emitted per-barcode."
        this.optA "minFullPasses=" minFullPasses "Minimum number of complete passes required for CCS reads."
        this.optA "minPredictedAccuracy=" minPredictedAccuracy "Minimum predicted accuracy of CCS reads in percent."
        this.optA "zmwStart=" zmwStart "First ZMW in a range to process."
        this.optA "zmwCount=" zmwCount "Number of ZMW blocks in a range to process."
        this.optA "minLength=" minLength "Minimum length of CCS reads in bases."
        this.optA "maxLength=" maxLength "Maximum length of CCS reads in bases."
        this.optF "directional" (fun _ -> doDirectional := true) "Create separate CCS from forward and reverse subreads. Default = false" 
        this.optF "csv" (fun _ -> doOutputCsv := true) "Output diagnostic information to a CSV file"
#if DEBUG
        this.optF "snrCut=" (fun s -> snrCut := SnrCut.Parse(s)) "Only process ZMWs within a given window of SNR space"
#endif  
        this.AllowsAnyAdditionalArguments () |> ignore

    let paramsFile = "CCSParameters.ini"

    override this.Run(args) =
        let zmwResultReport = new CcsResultsReport(true)
        this.PrepareOutputDirectory !outputPath

        let processMoviePart basFile ccsH5 fasta fastq csv =
            let basReader = BaseReader.CreateSource basFile
            let pulseFeatures = Set.empty // FIXME: okay for now, but should use PacBio.Data APIs in the future
            let chemistries = Set.singleton basReader.SequencingChemistry
            use scorerConfig = this.LoadQuiverConfig paramsFile pulseFeatures chemistries

            let config = new ConsensusConfig(MinPredictedAccuracy = !minPredictedAccuracy / 100.0f,
                                             MinFullPasses = !minFullPasses,
                                             MinLength = !minLength,
                                             MaxLength = !maxLength,
                                             ScConfig = scorerConfig,
                                             SnrCut = !snrCut)

            let range = new ZmwRange(Start = !zmwStart, Count = !zmwCount, Block = 1, Stride = 1)
            let toProcess = basReader.ByHoleNumberRange range

            let stream = new CCSStream (config)

            let fastaSink = new FastaSink<IZmwConsensusBases> (basReader.Movie, fasta, fastq)
            let h5Sink = new ConsensusBaseSink (ccsH5, basReader.Movie.ScanDataGroup, "ConsensusBaseCalls")
            let csvSink = new CsvSink (csv)

            if String.empty this.ChemistryModelOverride then
                let chemInfo = basReader.ChemistryBarcode
                this.logf Info "Got SequencingChemistry '%s' from ba[sx].h5/metadata.xml" basReader.SequencingChemistry
                h5Sink.AddChemistryInformation (chemInfo.BindingKit, chemInfo.SequencingKit, chemInfo.ChangelistID)
            else
                h5Sink.AddChemistryInformation this.ChemistryModelOverride

            let sinkFunc (rawBases, consensusBasesResult) =
                let consensusBases = snd consensusBasesResult
                fastaSink.OnNext consensusBases
                h5Sink.OnNext consensusBases
                csvSink.OnNext (rawBases, consensusBases)
                zmwResultReport.TallyResult((fst consensusBasesResult))
                ()

            try
                toProcess |> Seq.parMap (fun x -> (x, stream.Map x)) |> Seq.iter sinkFunc
                fastaSink.OnComplete()
                h5Sink.OnComplete()
                csvSink.OnComplete()
            with
                | ex ->
                    fastaSink.OnError(ex)
                    h5Sink.OnError(ex)
                    csvSink.OnError(ex)
                    reraise ()

        let basFiles =
            match (!fofn, args) with
            | Named(path) ->
                if args.Length > 0 then
                    invalidOptf "Unknown arguments: '%s'" <| String.concat " " args
                else
                    Fofn.Filenames path
            | Unnamed(paths) -> paths
            | NonExistent(paths) ->
                invalidOptf "Input file(s) '%s' do(es) not exist -- specify .bas or .bax files on the command line or use the --fofn argument." (String.concat "', '" paths)
            | _ ->
                invalidOpt "Input files unspecified -- specify .bas or .bax files on the command line or use the --fofn argument."

        for basFile in basFiles do
            let path = Path.GetFileName basFile
            let parts = path.Split '.'
            let stem =
                if System.Int32.TryParse (parts.[1], ref 0) then
                    String.concat "." (Seq.take 2 parts)
                else
                    parts.[0]
            let ccsH5 = Path.Combine (!outputPath, stem + ".ccs.h5")
            let fasta = Path.Combine (!outputPath, stem + ".ccs.fasta")
            let fastq = Path.Combine (!outputPath, stem + ".ccs.fastq")
            let csv   = if !doOutputCsv then Path.Combine (!outputPath, stem + ".ccs.csv") else null

            this.logf Info "Processing bas.h5 file: '%s'" basFile

            processMoviePart basFile ccsH5 fasta fastq csv
<<<<<<< HEAD
        System.Console.WriteLine("HP Corrector Fixed: " + PacBio.Consensus.HomopolymerPolisher.TotalMutationsAccepted.ToString())
=======
            this.log Warn (zmwResultReport.MakeFinalReport())

>>>>>>> 0dc3a838
        int ProcessExitCode.Success<|MERGE_RESOLUTION|>--- conflicted
+++ resolved
@@ -128,10 +128,9 @@
             this.logf Info "Processing bas.h5 file: '%s'" basFile
 
             processMoviePart basFile ccsH5 fasta fastq csv
-<<<<<<< HEAD
+            
         System.Console.WriteLine("HP Corrector Fixed: " + PacBio.Consensus.HomopolymerPolisher.TotalMutationsAccepted.ToString())
-=======
-            this.log Warn (zmwResultReport.MakeFinalReport())
+        this.log Warn (zmwResultReport.MakeFinalReport())
 
->>>>>>> 0dc3a838
+
         int ProcessExitCode.Success