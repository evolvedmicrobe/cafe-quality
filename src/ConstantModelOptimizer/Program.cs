﻿using System;
using System.Collections;
using System.Collections.Generic;
using System.Linq;
using System.IO;
using System.Diagnostics;
using PacBio.Utils;

namespace ConstantModelOptimizer
{
    class MainClass
    {
        public static void Main (string[] args)
        {
<<<<<<< HEAD
            SimulateAndInfer ();
            //char bp = args [0] [0];
            //double snr = Convert.ToDouble(args[1]);
            //TrainSNRBin (bp, snr);
=======
            TestWeirdRead ();
            return;
            var model = "ACGTAA";
            var outcome = "ACGTAA";
            var pars = new ParameterSet ();
            pars.SetUniform (0.05);
            var pair = new ReadTemplatePair (outcome, model);
            var ll = pair.FillMatrices (pars);
            double n, d;
            pair.GetInCorrectEstimate (out n, out d);
            Console.WriteLine ("ll = {0}, n = {1}, d = {2}", ll, Math.Exp (n), Math.Exp (d));
            for (int i = 0; i < model.Length - 1; i += 1) {
                Console.WriteLine (pair.GetTransitionWeightsForColumn (i, pars));
            }
            return;
            SimulateAndInfer (Int32.Parse (args [0]), Int32.Parse (args [1]));
            return;
            char bp = args [0] [0];
            double snr = Convert.ToDouble (args [1]);
            TrainSNRBin (bp, snr);
>>>>>>> 59bc7b4f
        }


        public static void TestWeirdRead ()
        {
            var mdl = "CTGGGGGAT";
            //var StateProbabilities = new DynamicProgrammingMatrixPair(mdl, o1);
            TransitionParameters[] tps = new TransitionParameters[] { 
                new TransitionParameters (0.9661447, 0.006205411, 0.019176495, 0.008473387),
                new TransitionParameters (0.8382683, 0.045386146, 0.009378846, 0.106966725),
                new TransitionParameters (0.7079446, 0.010019695, 0.014392839, 0.267642900),
                new TransitionParameters (0.7023541, 0.008000416, 0.014005718, 0.275639804),
                new TransitionParameters (0.8072699, 0.021285437, 0.016855127, 0.154589508),
                new TransitionParameters (0.8733340, 0.010229981, 0.014839555, 0.101596418),
                new TransitionParameters (0.9580190, 0.012116631, 0.022381979, 0.007482362),
                new TransitionParameters (0.9657584, 0.008621670, 0.021174486, 0.004445403),
                // new TransitionParameters(0.9445740, 0.009206869, 0.038266323, 0.007952813)
            };
            string o1 = "CTGGGGAT", o2 = "CTGGGGGAT";
            ReadTemplatePair rtp = new ReadTemplatePair (o1, mdl);
            ParameterSet ps = new ParameterSet ();
            ps.Epsilon = 0.002552835;
            rtp.FillMatrices (tps, ps);
            var ll1 = rtp.CurrentLikelihood;
            Console.WriteLine ("{0}: {1}", o1, ll1);
            rtp.DumpMatrices (Console.Out);
            rtp = new ReadTemplatePair (o2, mdl);
            rtp.FillMatrices (tps, ps);
            var ll2 = rtp.CurrentLikelihood;
            Console.WriteLine ("{0}: {1}", o2, ll2);
            rtp.DumpMatrices (Console.Out);
        }


        public static List<ReadTemplateInfo> GetSnrBinData (char bp, double snr, int numberOfSamples = 1000)
        {

            // Define function to test if SNR is in range.
            Func<double, bool> inRange = (x) => Math.Abs (x - snr) < 0.5;
            Func<ZmwInfo, bool> selectSNR;
            switch (bp) {
            case 'A':
                selectSNR = (x) => inRange (x.SnrA);
                break;
            case 'G':
                selectSNR = x => inRange (x.SnrG);
                break;
            case 'C':
                selectSNR = x => inRange (x.SnrC);
                break;
            case 'T':
                selectSNR = x => inRange (x.SnrT);
                break;
            default:
                throw new ApplicationException ();
            }

            // Get a list of all holes in that range.
            var snrData = LoadData.LoadSNRs ();
            HashSet<int> acceptableHoles = new HashSet<int> (snrData.Where (z => selectSNR (z)).Select (p => p.HoleNumber));

            // Now load all such reads
            var data = LoadData.LoadSampleData ().Where (z => acceptableHoles.Contains (z.Hole)).ToList ();
            var ndata = data.Shuffle ().Take (numberOfSamples).ToList ();

            return ndata;

        }

        public static void TrainSNRBin (char bp, double snr)
        {
            Console.WriteLine ("Training " + bp.ToString () + "\t SNR: " + snr.ToString ());
            // Load 1000 samples
            var data = GetSnrBinData (bp, snr).Select (z => new ReadTemplatePair (z.read, z.template)).ToList ();
            Console.WriteLine ("Obtained " + data.Count + " samples");
            //Train on em
            var optim = new Optimizer (data);
            var pars = optim.Optimize ();
            var fname = bp.ToString () + "-" + snr.ToString () + ".txt";
            StreamWriter sw = new StreamWriter (fname);
            sw.WriteLine ("BP,SNR,Count," + pars.GetCSVHeaderLine ());
            sw.WriteLine (bp.ToString () + "," + snr.ToString () + "," + data.Count + "," + pars.GetCSVDataLine ());
            sw.Close ();
        }

        public static void InferForEdnaData ()
        {
            Console.WriteLine ("Hello World!");
            var data = LoadEdnaReads ();
            var pars = new ParameterSet ();
            pars.SetRandomDefaults ();
            StreamWriter sw = new StreamWriter ("EdnaFit.csv");
            sw.WriteLine ("Name, ReadLength, TemplateLength, ComputeMS," + pars.GetCSVHeaderLine ());
            Stopwatch stp = new Stopwatch ();
            int out_count = 0;
            foreach (var v in data) {
                List<ReadTemplatePair> splits;
                if (v.Template.Length > 200) {
                    splits = AlignmentSplitter.SplitSequence (v.Read, v.Template);
                } else {
                    splits = new List<ReadTemplatePair> () { new ReadTemplatePair (v.Read, v.Template) };
                }
                if (splits != null) {
                    pars.SetRandomDefaults ();
                    stp.Reset ();
                    stp.Start ();
                    //var rt = new ReadTemplatePair (v.Read, v.Template);
                    //rt.Name = v.Name;
                    var optimizer = new Optimizer (splits);
                    pars = optimizer.Optimize (pars);
                    stp.Stop ();
                    sw.WriteLine (v.Name + "," + v.Read.Length + "," + v.Template.Length + "," + stp.ElapsedMilliseconds + "," + pars.GetCSVDataLine ());
                    sw.Flush ();
                    out_count++;
                    Console.WriteLine ("Finished: " + v.Name);
                    Console.WriteLine (stp.ElapsedMilliseconds.ToString ());
                } else {
                    Console.WriteLine ("Malformed read/template pair");
                }
            }
            Console.WriteLine (out_count);
            sw.Close ();
        }

        public static void SimulateAndInfer (int l, int n)
        {
            Console.WriteLine ("Hello World!");
            ParameterSet trueParameters;
<<<<<<< HEAD
            var data = Simulator.SimulateTemplatesAndReads (out trueParameters);
            System.IO.StreamWriter sw = new System.IO.StreamWriter ("TrueParametersForwardConstant.csv");
            sw.WriteLine (trueParameters.GetCSVHeaderLine ());
            sw.WriteLine (trueParameters.GetCSVDataLine ());

            //var scorers = data.Select( p=> new ReadTemplatePair(p.Item2,p.Item1)).ToList();
            // Invert the model so it's P(T|R)
            var scorers = data.Select( p=> new ReadTemplatePair(p.Item1,p.Item2)).ToList();
                  //scorers = Enumerable.Range (0, 40).Select (x => new ReadTemplatePair ("AGGT", "AGT")).ToList();
=======
            var data = Simulator.SimulateTemplatesAndReads (out trueParameters, l);
            var scorers = data.Select (p => new ReadTemplatePair (p.Item2, p.Item1)).ToList ();
            var ll = scorers.Sum (z => z.FillMatrices (trueParameters));
            System.IO.StreamWriter sw = new System.IO.StreamWriter ("TrueParameters2.csv");
            sw.WriteLine ("Likelihood," + trueParameters.GetCSVHeaderLine ());
            sw.WriteLine (ll.ToString () + "," + trueParameters.GetCSVDataLine ());
            sw.Close ();
            //scorers = Enumerable.Range (0, 40).Select (x => new ReadTemplatePair ("AGGT", "AGT")).ToList();
>>>>>>> 59bc7b4f
            var optim = new Optimizer (scorers);
            var fit = optim.Optimize ();
            sw.WriteLine (fit.GetCSVDataLine());

            // Now try it the other way, P(R|T)
            scorers = data.Select( p=> new ReadTemplatePair(p.Item2,p.Item1)).ToList();
            optim = new Optimizer (scorers);
            fit = optim.Optimize ();
            sw.WriteLine (fit.GetCSVDataLine());
            sw.Close ();

            ll = scorers.Sum (z => z.FillMatrices (trueParameters));
            Console.WriteLine ("Real LL = " + ll);
            System.IO.StreamWriter dw = new System.IO.StreamWriter ("SimData.cpp");
            dw.WriteLine ();
            dw.WriteLine ("#include <iostream>");
            dw.WriteLine ("#include <vector>");
            dw.WriteLine ();
            dw.WriteLine ("#include <boost/lexical_cast.hpp>");
            dw.WriteLine ();
            dw.WriteLine ("#include <unitem/Fit.hpp>");
            dw.WriteLine ("#include <unitem/Types.hpp>");
            dw.WriteLine ();
            dw.WriteLine ();
            dw.WriteLine ("int main(int argc, char **argv)");
            dw.WriteLine ("{");
            dw.WriteLine ("    using namespace std;");
            dw.WriteLine ();
            dw.WriteLine ("    const size_t trunc = (argc > 1) ? boost::lexical_cast<size_t>(argv[1]) : 1;");
            dw.WriteLine ("    const double substitution = {0};", trueParameters.Epsilon);
            dw.WriteLine ();
            int m = 1;
            foreach (var p in scorers.TakeAtMost(n)) {
                double pll = p.FillMatrices (trueParameters);
                p.DumpMatrices (String.Format ("matrices{0}.csv", m));
                dw.WriteLine ("    {");
                dw.WriteLine ("        const Outcome o{0}(\"{1}\");", m, p.Read);
                dw.WriteLine ("        vector<PrTransD> m{0};", m);
                for (int i = 0; i < p.CurrentTransitionParameters.Length; i++) {
                    var tp = p.CurrentTransitionParameters [i];
                    dw.WriteLine ("        m{0}.push_back(PrTransD({1}, {2}, {3}, {4}, {5}));", m, p.Template [i], tp.Match, tp.Branch, tp.Stick, tp.Dark);
                }
                dw.WriteLine ("        m{0}.push_back(PrTransD({1}, 0.25, 0.25, 0.25, 0.25));", m, p.Template [p.CurrentTransitionParameters.Length]);
                dw.WriteLine ("        const double csll{0} = {1};", m, pll);
                dw.WriteLine ("        cerr << \"fitting model {0} ..\" << endl;", m);
                dw.WriteLine ("        auto r{0} = FitOutcomeToModel(o{0}, ModelD(m{0}), substitution, trunc);", m);
                //dw.WriteLine ("    cout << \"csLL = \" << csll{0} << \", cppLL = \" << r{0}.LgLikelihood << endl;", m);
                dw.WriteLine ("        if (trunc == 1 && fabs(csll{0} - r{0}.LgLikelihood) > ConstantsD::Eps)", m);
                dw.WriteLine ("            cerr << \"ll mismatch! csLL = \" << csll{0} << \", cppLL = \" << r{0}.LgLikelihood << endl;", m);
                dw.WriteLine ("    }");
                dw.WriteLine ();
                m++;
            }
            dw.WriteLine ("    return 0;");
            dw.WriteLine ("}");
            dw.Close ();
        }

        public class SmallRTP
        {
            public string Read, Template, Name;
        }

        public static List<SmallRTP> LoadEdnaReads ()
        {
            var data = new List<SmallRTP> ();
            StreamReader sr = new StreamReader ("/Users/nigel/git/cafe-quality/src/Edna/src/Edna/bin/Debug/TemplatesAndReads.txt");
            string line;
            while ((line = sr.ReadLine ()) != null) {
                string name = line.Trim ();
                string template = sr.ReadLine ().Trim ();
                string read = sr.ReadLine ().Trim ();
                var rt = new SmallRTP () { Read = read, Template = template, Name = name };
                data.Add (rt);
            }
            return data;
        }
          
    }
}<|MERGE_RESOLUTION|>--- conflicted
+++ resolved
@@ -12,33 +12,37 @@
     {
         public static void Main (string[] args)
         {
-<<<<<<< HEAD
+            
+            // Simulate and infer
             SimulateAndInfer ();
+            
+            // TRAIN A SNR BIN
             //char bp = args [0] [0];
             //double snr = Convert.ToDouble(args[1]);
             //TrainSNRBin (bp, snr);
-=======
+            // return;
+
+            // Test a weird read
             TestWeirdRead ();
             return;
-            var model = "ACGTAA";
-            var outcome = "ACGTAA";
-            var pars = new ParameterSet ();
-            pars.SetUniform (0.05);
-            var pair = new ReadTemplatePair (outcome, model);
-            var ll = pair.FillMatrices (pars);
-            double n, d;
-            pair.GetInCorrectEstimate (out n, out d);
-            Console.WriteLine ("ll = {0}, n = {1}, d = {2}", ll, Math.Exp (n), Math.Exp (d));
-            for (int i = 0; i < model.Length - 1; i += 1) {
-                Console.WriteLine (pair.GetTransitionWeightsForColumn (i, pars));
-            }
-            return;
-            SimulateAndInfer (Int32.Parse (args [0]), Int32.Parse (args [1]));
-            return;
-            char bp = args [0] [0];
-            double snr = Convert.ToDouble (args [1]);
-            TrainSNRBin (bp, snr);
->>>>>>> 59bc7b4f
+
+            //var model = "ACGTAA";
+            //var outcome = "ACGTAA";
+            //var pars = new ParameterSet ();
+            //pars.SetUniform (0.05);
+            //var pair = new ReadTemplatePair (outcome, model);
+            //var ll = pair.FillMatrices (pars);
+            //double n, d;
+            //pair.GetInCorrectEstimate (out n, out d);
+            //Console.WriteLine ("ll = {0}, n = {1}, d = {2}", ll, Math.Exp (n), Math.Exp (d));
+            //for (int i = 0; i < model.Length - 1; i += 1) {
+            //    Console.WriteLine (pair.GetTransitionWeightsForColumn (i, pars));
+            //}
+            //return;
+            
+            //SimulateAndInfer (Int32.Parse (args [0]), Int32.Parse (args [1]));
+            //return;
+
         }
 
 
@@ -167,17 +171,6 @@
         {
             Console.WriteLine ("Hello World!");
             ParameterSet trueParameters;
-<<<<<<< HEAD
-            var data = Simulator.SimulateTemplatesAndReads (out trueParameters);
-            System.IO.StreamWriter sw = new System.IO.StreamWriter ("TrueParametersForwardConstant.csv");
-            sw.WriteLine (trueParameters.GetCSVHeaderLine ());
-            sw.WriteLine (trueParameters.GetCSVDataLine ());
-
-            //var scorers = data.Select( p=> new ReadTemplatePair(p.Item2,p.Item1)).ToList();
-            // Invert the model so it's P(T|R)
-            var scorers = data.Select( p=> new ReadTemplatePair(p.Item1,p.Item2)).ToList();
-                  //scorers = Enumerable.Range (0, 40).Select (x => new ReadTemplatePair ("AGGT", "AGT")).ToList();
-=======
             var data = Simulator.SimulateTemplatesAndReads (out trueParameters, l);
             var scorers = data.Select (p => new ReadTemplatePair (p.Item2, p.Item1)).ToList ();
             var ll = scorers.Sum (z => z.FillMatrices (trueParameters));
@@ -186,7 +179,7 @@
             sw.WriteLine (ll.ToString () + "," + trueParameters.GetCSVDataLine ());
             sw.Close ();
             //scorers = Enumerable.Range (0, 40).Select (x => new ReadTemplatePair ("AGGT", "AGT")).ToList();
->>>>>>> 59bc7b4f
+
             var optim = new Optimizer (scorers);
             var fit = optim.Optimize ();
             sw.WriteLine (fit.GetCSVDataLine());
